--- conflicted
+++ resolved
@@ -109,7 +109,7 @@
     def _build_batch(self, platform, sources, edifs, ips, build_name, synth_mode="vivado"):
         tcl = []
         tcl.append("create_project -force -name {} -part {}".format(build_name, platform.device))
-<<<<<<< HEAD
+        tcl.append("set_property XPM_LIBRARIES {XPM_CDC XPM_MEMORY} [current_project]")
         if synth_mode == "vivado":
             # "-include_dirs {}" crashes Vivado 2016.4
             for filename, language, library in sources:
@@ -117,15 +117,6 @@
                 tcl.append("add_files " + filename_tcl)
                 tcl.append("set_property library {} [get_files {}]"
                            .format(library, filename_tcl))
-
-=======
-        tcl.append("set_property XPM_LIBRARIES {XPM_CDC XPM_MEMORY} [current_project]")
-        for filename, language, library in sources:
-            filename_tcl = "{" + filename + "}"
-            tcl.append("add_files " + filename_tcl)
-            tcl.append("set_property library {} [get_files {}]"
-                       .format(library, filename_tcl))
->>>>>>> 8c0982a1
         for filename in edifs:
             filename_tcl = "{" + filename + "}"
             tcl.append("read_edif " + filename_tcl)
