#
# This file is part of LiteX.
#
# This file is Copyright (c) 2014-2022 Florent Kermarrec <florent@enjoy-digital.fr>
# This file is Copyright (c) 2013-2014 Sebastien Bourdeauducq <sb@m-labs.hk>
# This file is Copyright (c) 2019 Gabriel L. Somlo <somlo@cmu.edu>
# SPDX-License-Identifier: BSD-2-Clause

import os
import sys
import time
import logging
import argparse
import datetime
from math import log2, ceil

from migen import *

from litex.gen import colorer
from litex.gen import LiteXModule, LiteXContext
from litex.gen.genlib.misc import WaitTimer
from litex.gen.fhdl.hierarchy import LiteXHierarchyExplorer

from litex.compat.soc_core import *

from litex.soc.interconnect.csr import *
from litex.soc.interconnect.csr_eventmanager import *
from litex.soc.interconnect import csr_bus
from litex.soc.interconnect import stream
from litex.soc.interconnect import wishbone
from litex.soc.interconnect import axi


# Helpers ------------------------------------------------------------------------------------------

def auto_int(x):
    return int(x, 0)

def build_time(with_time=True):
    fmt = "%Y-%m-%d %H:%M:%S" if with_time else "%Y-%m-%d"
    return datetime.datetime.fromtimestamp(time.time()).strftime(fmt)

# SoCError -----------------------------------------------------------------------------------------

class SoCError(Exception):
    def __init__(self):
        sys.stderr = None # Error already described, avoid traceback/exception.

# SoCConstant --------------------------------------------------------------------------------------

def SoCConstant(value):
    return value

# SoCRegion ----------------------------------------------------------------------------------------

class SoCRegion:
    def __init__(self, origin=None, size=None, mode="rw", cached=True, linker=False, decode=True):
        self.logger    = logging.getLogger("SoCRegion")
        self.origin    = origin
        self.decode    = decode
        self.size      = size
        if size != 2**log2_int(size, False):
            self.logger.info("Region size {} internally from {} to {}.".format(
                colorer("rounded", color="cyan"),
                colorer("0x{:08x}".format(size)),
                colorer("0x{:08x}".format(2**log2_int(size, False)))))
        self.size_pow2 = 2**log2_int(size, False)
        self.mode      = mode
        self.cached    = cached
        self.linker    = linker

    def decoder(self, bus):
        origin = self.origin
        size   = self.size_pow2
        if (origin & (size - 1)) != 0:
            self.logger.error("Origin needs to be aligned on size:")
            self.logger.error(self)
            raise SoCError()
        if (not self.decode) or ((origin == 0) and (size == 2**bus.address_width)):
            return lambda a: True
        origin >>= int(log2(bus.data_width//8)) # bytes to words aligned.
        size   >>= int(log2(bus.data_width//8)) # bytes to words aligned.
        return lambda a: (a[log2_int(size):] == (origin >> log2_int(size)))

    def __str__(self):
        r = ""
        if self.origin is not None:
            r += "Origin: {}, ".format(colorer("0x{:08x}".format(self.origin)))
        if self.size is not None:
            r += "Size: {}, ".format(colorer("0x{:08x}".format(self.size)))
        r += "Mode: {}, ".format(colorer(self.mode.upper()))
        r += "Cached: {} ".format(colorer(self.cached))
        r += "Linker: {}".format(colorer(self.linker))
        return r

class SoCIORegion(SoCRegion): pass

# SoCCSRRegion -------------------------------------------------------------------------------------

class SoCCSRRegion:
    def __init__(self, origin, busword, obj):
        self.origin  = origin
        self.busword = busword
        self.obj     = obj

# SoCBusHandler ------------------------------------------------------------------------------------

class SoCBusHandler(LiteXModule):
    supported_standard      = ["wishbone", "axi-lite", "axi"]
    supported_data_width    = [32, 64, 128, 256, 512]
    supported_address_width = [32]

    # Creation -------------------------------------------------------------------------------------
    def __init__(self, name="SoCBusHandler",
        standard         = "wishbone",
        data_width       = 32,
        address_width    = 32,
        timeout          = 1e6,
        bursting         = False,
        interconnect     = "shared", interconnect_register=True,
        reserved_regions = {}
    ):
        self.logger = logging.getLogger(name)
        self.logger.info("Creating Bus Handler...")

        # Check Bus Standard.
        if standard not in self.supported_standard:
            self.logger.error("Unsupported {} {}, supported are: {:s}".format(
                colorer("Bus standard", color="red"),
                colorer(standard),
                colorer(", ".join(self.supported_standard))))
            raise SoCError()

        # Check Bus Data Width.
        if data_width not in self.supported_data_width:
            self.logger.error("Unsupported {} {}, supported are: {:s}".format(
                colorer("Data Width", color="red"),
                colorer(data_width),
                colorer(", ".join(str(x) for x in self.supported_data_width))))
            raise SoCError()

        # Check Bus Address Width.
        if address_width not in self.supported_address_width:
            self.logger.error("Unsupported {} {}, supported are: {:s}".format(
                colorer("Address Width", color="red"),
                colorer(address_width),
                colorer(", ".join(str(x) for x in self.supported_address_width))))
            raise SoCError()

        # Create Bus
        self.standard              = standard
        self.data_width            = data_width
        self.address_width         = address_width
        self.bursting              = bursting
        self.interconnect          = interconnect
        self.interconnect_register = interconnect_register
        self.masters               = {}
        self.slaves                = {}
        self.regions               = {}
        self.io_regions            = {}
        self.io_regions_check      = True
        self.timeout               = timeout
        self.logger.info("{}-bit {} Bus, {}GiB Address Space.".format(
            colorer(data_width), colorer(standard), colorer(2**address_width/2**30)))

        # Add reserved regions.
        self.logger.info("Adding {} Bus Regions...".format(colorer("reserved", color="cyan")))
        for name, region in reserved_regions.items():
            if isinstance(region, int):
                region = SoCRegion(origin=region, size=0x1000000)
            self.add_region(name, region)

        self.logger.info("Bus Handler {}.".format(colorer("created", color="green")))

    # Add/Alloc/Check Regions ----------------------------------------------------------------------
    def add_region(self, name, region):
        allocated = False
        if name in self.regions.keys() or name in self.io_regions.keys():
            self.logger.error("{} already declared as Region:".format(colorer(name, color="red")))
            self.logger.error(self)
            raise SoCError()
        # Check if is SoCIORegion.
        if isinstance(region, SoCIORegion):
            self.io_regions[name] = region
            # Check for overlap with others IO regions.
            overlap = self.check_regions_overlap(self.io_regions)
            if overlap is not None:
                self.logger.error("IO Region {} between {} and {}:".format(
                    colorer("overlap", color="red"),
                    colorer(overlap[0]),
                    colorer(overlap[1])))
                self.logger.error(str(self.io_regions[overlap[0]]))
                self.logger.error(str(self.io_regions[overlap[1]]))
                raise SoCError()
            self.logger.info("{} Region {} at {}.".format(
                colorer(name,    color="underline"),
                colorer("added", color="green"),
                str(region)))
        # Check if is SoCRegion
        elif isinstance(region, SoCRegion):
            # If no Origin specified, allocate Region.
            if region.origin is None:
                allocated = True
                region    = self.alloc_region(name, region.size, region.cached)
                self.regions[name] = region
            # Else add Region.
            else:
                if self.io_regions_check:
                    if self.check_region_is_io(region):
                        # If Region is an IO Region it is not cached.
                        if region.cached:
                            self.logger.error("{} {}".format(
                                colorer(name + " Region in IO region, it can't be cached:", color="red"),
                                str(region)))
                            self.logger.error(self)
                            raise SoCError()
                    else:
                        # If Region is not an IO Region it is cached.
                        if not region.cached:
                            self.logger.error("{} {}".format(
                                colorer(name + " Region not in IO region, it must be cached:", color="red"),
                                str(region)))
                            self.logger.error(self)
                            raise SoCError()
                self.regions[name] = region
                # Check for overlap with others IO regions.
                overlap = self.check_regions_overlap(self.regions)
                if overlap is not None:
                    self.logger.error("Region {} between {} and {}:".format(
                        colorer("overlap", color="red"),
                        colorer(overlap[0]),
                        colorer(overlap[1])))
                    self.logger.error(str(self.regions[overlap[0]]))
                    self.logger.error(str(self.regions[overlap[1]]))
                    raise SoCError()
            self.logger.info("{} Region {} at {}.".format(
                colorer(name, color="underline"),
                colorer("allocated" if allocated else "added", color="cyan" if allocated else "green"),
                str(region)))
        else:
            self.logger.error("{} is not a supported Region.".format(colorer(name, color="red")))
            raise SoCError()

    def alloc_region(self, name, size, cached=True):
        self.logger.info("Allocating {} Region of size {}...".format(
            colorer("Cached" if cached else "IO"),
            colorer("0x{:08x}".format(size))))

        # Limit Search Regions.
        if cached == False:
            search_regions = self.io_regions
        else:
            search_regions = {"main": SoCRegion(origin=0x00000000, size=2**self.address_width-1)}

        # Iterate on Search_Regions to find a Candidate.
        size_pow2 = 2**log2_int(size, False)
        for _, search_region in search_regions.items():
            origin = search_region.origin
            while (origin + size) < (search_region.origin + search_region.size_pow2):
                # Align Origin on Size.
                if (origin%size_pow2):
                    origin += (size_pow2 - origin%size_pow2)
                    continue
                # Create a Candidate.
                candidate = SoCRegion(origin=origin, size=size, cached=cached)
                overlap   = False
                # Check Candidate does not overlap with allocated existing regions.
                for _, allocated in self.regions.items():
                    if self.check_regions_overlap({"0": allocated, "1": candidate}) is not None:
                        origin += size
                        overlap = True
                        break
                if not overlap:
                    # If no overlap, the Candidate is selected.
                    return candidate

        self.logger.error("Not enough Address Space to allocate Region.")
        raise SoCError()

    def check_regions_overlap(self, regions, check_linker=False):
        i = 0
        while i < len(regions):
            n0 =  list(regions.keys())[i]
            r0 = regions[n0]
            for n1 in list(regions.keys())[i+1:]:
                r1 = regions[n1]
                if r0.linker or r1.linker:
                    if not check_linker:
                        continue
                if r0.origin >= (r1.origin + r1.size_pow2):
                    continue
                if r1.origin >= (r0.origin + r0.size_pow2):
                    continue
                return (n0, n1)
            i += 1
        return None

    def check_region_is_in(self, region, container):
        is_in = True
        if not (region.origin >= container.origin):
            is_in = False
        if not ((region.origin + region.size) < (container.origin + container.size)):
            is_in = False
        return is_in

    def check_region_is_io(self, region):
        is_io = False
        for _, io_region in self.io_regions.items():
            if self.check_region_is_in(region, io_region):
                is_io = True
        return is_io

    # Add Master/Slave -----------------------------------------------------------------------------
    def add_adapter(self, name, interface, direction="m2s"):
        assert direction in ["m2s", "s2m"]

        # Data-Width conversion helper.
        def data_width_convert(interface, direction):
            # Same Data-Width, return un-modified interface.
            if interface.data_width == self.data_width:
                return interface
            # Different Data-Width: Return adapted interface.
            else:
                interface_cls = type(interface)
                converter_cls = {
                    wishbone.Interface   : wishbone.Converter,
                    axi.AXILiteInterface : axi.AXILiteConverter,
                    axi.AXIInterface     : axi.AXIConverter,
                }[interface_cls]
                adapted_interface = interface_cls(
                    data_width    = self.data_width,
                    address_width = self.address_width
                )
                if direction == "m2s":
                    master, slave = interface, adapted_interface
                elif direction == "s2m":
                    master, slave = adapted_interface, interface
                converter = converter_cls(master=master, slave=slave)
                self.submodules += converter
                return adapted_interface

        # Bus-Standard conversion helper.
        def bus_standard_convert(interface, direction):
            main_bus_cls = {
                "wishbone": wishbone.Interface,
                "axi-lite": axi.AXILiteInterface,
                "axi"     : axi.AXIInterface,
            }[self.standard]
            # Same Bus-Standard: Return un-modified interface.
            if isinstance(interface, main_bus_cls):
                return interface
            # Different Bus-Standard: Return adapted interface.
            else:
                adapted_interface = main_bus_cls(
                    data_width    = self.data_width,
                    address_width = self.address_width
                )
                if direction == "m2s":
                    master, slave = interface, adapted_interface
                elif direction == "s2m":
                    master, slave = adapted_interface, interface
                bridge_cls = {
                    # Bus from           , Bus to               , Bridge
                    (wishbone.Interface  , axi.AXILiteInterface): axi.Wishbone2AXILite,
                    (axi.AXILiteInterface, wishbone.Interface)  : axi.AXILite2Wishbone,
                    (wishbone.Interface  , axi.AXIInterface)    : axi.Wishbone2AXI,
                    (axi.AXILiteInterface, axi.AXIInterface)    : axi.AXILite2AXI,
                    (axi.AXIInterface,     axi.AXILiteInterface): axi.AXI2AXILite,
                    (axi.AXIInterface,     wishbone.Interface)  : axi.AXI2Wishbone,
                }[type(master), type(slave)]
                bridge = bridge_cls(master, slave)
                self.submodules += bridge
                return adapted_interface

        # Interface conversion.
        adapted_interface = interface
        adapted_interface = data_width_convert(adapted_interface, direction)
        adapted_interface = bus_standard_convert(adapted_interface, direction)

        if type(interface) != type(adapted_interface) or interface.data_width != adapted_interface.data_width:
            fmt = "{name} Bus {adapted} from {from_bus} {from_bits}-bit to {to_bus} {to_bits}-bit."
            bus_names = {
                wishbone.Interface:   "Wishbone",
                axi.AXILiteInterface: "AXI-Lite",
                axi.AXIInterface:     "AXI",
            }
            self.logger.info(fmt.format(
                name      = colorer(name),
                adapted   = colorer("adapted", color="cyan"),
                from_bus  = colorer(bus_names[type(interface)]),
                from_bits = colorer(interface.data_width),
                to_bus    = colorer(bus_names[type(adapted_interface)]),
                to_bits   = colorer(adapted_interface.data_width)))

        return adapted_interface

    def add_master(self, name=None, master=None):
        if name is None:
            name = "master{:d}".format(len(self.masters))
        if name in self.masters.keys():
            self.logger.error("{} {} as Bus Master:".format(
                colorer(name),
                colorer("already declared", color="red")))
            self.logger.error(self)
            raise SoCError()
        master = self.add_adapter(name, master, "m2s")
        self.masters[name] = master
        self.logger.info("{} {} as Bus Master.".format(
            colorer(name,    color="underline"),
            colorer("added", color="green")))

    def add_controller(self, name=None, controller=None):
        self.add_master(self, name=name, master=controller)

    def add_slave(self, name=None, slave=None, region=None):
        no_name   = name is None
        no_region = region is None
        if no_name and no_region:
            self.logger.error("Please {} {} or/and {} of Bus Slave.".format(
                colorer("specify", color="red"),
                colorer("name"),
                colorer("region")))
            raise SoCError()
        if no_name:
            name = "slave{:d}".format(len(self.slaves))
        if no_region:
            region = self.regions.get(name, None)
            if region is None:
                self.logger.error("{} Region {}.".format(
                    colorer(name),
                    colorer("not found", color="red")))
                raise SoCError()
        else:
             self.add_region(name, region)
        if name in self.slaves.keys():
            self.logger.error("{} {} as Bus Slave:".format(
                colorer(name),
                colorer("already declared", color="red")))
            self.logger.error(self)
            raise SoCError()
        slave = self.add_adapter(name, slave, "s2m")
        self.slaves[name] = slave
        self.logger.info("{} {} as Bus Slave.".format(
            colorer(name, color="underline"),
            colorer("added", color="green")))

    def add_peripheral(self, name=None, peripheral=None, region=None):
        self.add_slave(self, name=name, slave=peripheral, region=region)

    def get_address_width(self, standard):
        standard_from = self.standard
        standard_to   = standard

        # AXI or AXI-Lite SoC Bus and Wishbone requested:
        if standard_from in ["axi", "axi-lite"] and standard_to in ["wishbone"]:
            address_shift = log2_int(self.data_width//8)
            return self.address_width - address_shift
        # Wishbone SoC Bus and AXI, AXI-Lite requested:
        if standard_from in ["wishbone"] and standard_to in ["axi", "axi-lite"]:
            address_shift = log2_int(self.data_width//8)
            return self.address_width + address_shift
        # Else just return address_width:
        return self.address_width

    def do_finalize(self):
        interconnect_p2p_cls = {
            "wishbone": wishbone.InterconnectPointToPoint,
            "axi-lite": axi.AXILiteInterconnectPointToPoint,
            "axi"     : axi.AXIInterconnectPointToPoint,
        }[self.standard]
        interconnect_shared_cls = {
            "wishbone": wishbone.InterconnectShared,
            "axi-lite": axi.AXILiteInterconnectShared,
            "axi"     : axi.AXIInterconnectShared,
        }[self.standard]
        interconnect_crossbar_cls = {
            "wishbone": wishbone.Crossbar,
            "axi-lite": axi.AXILiteCrossbar,
            "axi"     : axi.AXICrossbar,
        }[self.standard]

        self._interconnect = None
        if len(self.masters) and len(self.slaves):
            # If 1 bus_master, 1 bus_slave and no address translation, use InterconnectPointToPoint.
            if ((len(self.masters) == 1)  and
                (len(self.slaves)  == 1)  and
                (next(iter(self.regions.values())).origin == 0)):
                self._interconnect = interconnect_p2p_cls(
                    master = next(iter(self.masters.values())),
                    slave  = next(iter(self.slaves.values())))
            # Otherwise, use InterconnectShared/Crossbar.
            else:
                # Check Region decoder use.
                if len(self.regions) > 1:
                    for region in self.regions.values():
                        if region.decode == False:
                            self.logger.error("Only {} Region can be used when {} Decoder.".format(
                                colorer("one",       color="red"),
                                colorer("disabling", color="red"),
                            ))
                            self.logger.error(self)
                            raise SoCError()
                # Interconnect Logic.
                interconnect_cls = {
                    "shared"  : interconnect_shared_cls,
                    "crossbar": interconnect_crossbar_cls,
                }[self.interconnect]
                self._interconnect = interconnect_cls(
                    masters        = list(self.masters.values()),
                    slaves         = [(self.regions[n].decoder(self), s) for n, s in self.slaves.items()],
                    register       = self.interconnect_register,
                    timeout_cycles = self.timeout
                )
            self.logger.info("Interconnect: {} ({} <-> {}).".format(
                colorer(self._interconnect.__class__.__name__),
                colorer(len(self.masters)),
                colorer(len(self.slaves))))

    # Str ------------------------------------------------------------------------------------------
    def __str__(self):
        r = "{}-bit {} Bus, {}GiB Address Space.\n".format(
            colorer(self.data_width), colorer(self.standard), colorer(2**self.address_width/2**30))
        r += "IO Regions: ({})\n".format(len(self.io_regions.keys())) if len(self.io_regions.keys()) else ""
        io_regions = {k: v for k, v in sorted(self.io_regions.items(), key=lambda item: item[1].origin)}
        for name, region in io_regions.items():
           r += colorer(name, color="underline") + " "*(20-len(name)) + ": " + str(region) + "\n"
        r += "Bus Regions: ({})\n".format(len(self.regions.keys())) if len(self.regions.keys()) else ""
        regions = {k: v for k, v in sorted(self.regions.items(), key=lambda item: item[1].origin)}
        for name, region in regions.items():
           r += colorer(name, color="underline") + " "*(20-len(name)) + ": " + str(region) + "\n"
        r += "Bus Masters: ({})\n".format(len(self.masters.keys())) if len(self.masters.keys()) else ""
        for name in self.masters.keys():
           r += "- {}\n".format(colorer(name, color="underline"))
        r += "Bus Slaves: ({})\n".format(len(self.slaves.keys())) if len(self.slaves.keys()) else ""
        for name in self.slaves.keys():
           r += "- {}\n".format(colorer(name, color="underline"))
        r = r[:-1]
        return r

# SoCLocHandler ------------------------------------------------------------------------------------

class SoCLocHandler(LiteXModule):
    # Creation -------------------------------------------------------------------------------------
    def __init__(self, name, n_locs):
        self.name   = name
        self.locs   = {}
        self.n_locs = n_locs

    # Add ------------------------------------------------------------------------------------------
    def add(self, name, n=None, use_loc_if_exists=False):
        allocated = False
        if not (use_loc_if_exists and name in self.locs.keys()):
            if name in self.locs.keys():
                self.logger.error("{} {} name {}.".format(
                    colorer(name), self.name, colorer("already used", color="red")))
                self.logger.error(self)
                raise SoCError()
            if n in self.locs.values():
                self.logger.error("{} {} Location {}.".format(
                    colorer(n), self.name, colorer("already used", color="red")))
                self.logger.error(self)
                raise SoCError()
            if n is None:
                allocated = True
                n = self.alloc(name)
            else:
                if n < 0:
                    self.logger.error("{} {} Location should be {}.".format(
                        colorer(n),
                        self.name,
                        colorer("positive", color="red")))
                    raise SoCError()
                if n > self.n_locs:
                    self.logger.error("{} {} Location {} than maximum: {}.".format(
                        colorer(n),
                        self.name,
                        colorer("higher", color="red"),
                        colorer(self.n_locs)))
                    raise SoCError()
            self.locs[name] = n
        else:
            n = self.locs[name]
        self.logger.info("{} {} {} at Location {}.".format(
            colorer(name, color="underline"),
            self.name,
            colorer("allocated" if allocated else "added", color="cyan" if allocated else "green"),
            colorer(n)))

    # Alloc ----------------------------------------------------------------------------------------
    def alloc(self, name):
        for n in range(self.n_locs):
            if n not in self.locs.values():
                return n
        self.logger.error("Not enough Locations.")
        self.logger.error(self)
        raise SoCError()

    # Str ------------------------------------------------------------------------------------------
    def __str__(self):
        r = "{} Locations: ({})\n".format(self.name, len(self.locs.keys())) if len(self.locs.keys()) else ""
        locs = {k: v for k, v in sorted(self.locs.items(), key=lambda item: item[1])}
        length = 0
        for name in locs.keys():
            if len(name) > length: length = len(name)
        for name in locs.keys():
           r += "- {}{}: {}\n".format(colorer(name, color="underline"), " "*(length + 1 - len(name)), colorer(self.locs[name]))
        return r

# SoCCSRHandler ------------------------------------------------------------------------------------

class SoCCSRHandler(SoCLocHandler):
    supported_data_width    = [8, 32]
    supported_address_width = [14+i for i in range(4)]
    supported_alignment     = [32]
    supported_paging        = [0x800*2**i for i in range(4)]
    supported_ordering      = ["big", "little"]

    # Creation -------------------------------------------------------------------------------------
    def __init__(self, data_width=32, address_width=14, alignment=32, paging=0x800, ordering="big", reserved_csrs={}):
        SoCLocHandler.__init__(self, "CSR", n_locs=alignment//8*(2**address_width)//paging)
        self.logger = logging.getLogger("SoCCSRHandler")
        self.logger.info("Creating CSR Handler...")

        # Check CSR Data Width.
        if data_width not in self.supported_data_width:
            self.logger.error("Unsupported {} {}, supported are: {:s}".format(
                colorer("Data Width", color="red"),
                colorer(data_width),
                colorer(", ".join(str(x) for x in self.supported_data_width))))
            raise SoCError()

        # Check CSR Address Width.
        if address_width not in self.supported_address_width:
            self.logger.error("Unsupported {} {} supported are: {:s}".format(
                colorer("Address Width", color="red"),
                colorer(address_width),
                colorer(", ".join(str(x) for x in self.supported_address_width))))
            raise SoCError()

        # Check CSR Alignment.
        if alignment not in self.supported_alignment:
            self.logger.error("Unsupported {}: {} supported are: {:s}".format(
                colorer("Alignment", color="red"),
                colorer(alignment),
                colorer(", ".join(str(x) for x in self.supported_alignment))))
            raise SoCError()
        if data_width > alignment:
            self.logger.error("Alignment ({}) {} Data Width ({})".format(
                colorer(alignment),
                colorer("should be >=", color="red"),
                colorer(data_width)))
            raise SoCError()

        # Check CSR Paging.
        if paging not in self.supported_paging:
            self.logger.error("Unsupported {} 0x{}, supported are: {:s}".format(
                colorer("Paging", color="red"),
                colorer("{:x}".format(paging)),
                colorer(", ".join("0x{:x}".format(x) for x in self.supported_paging))))
            raise SoCError()

        # Check CSR Ordering.
        if ordering not in self.supported_ordering:
            self.logger.error("Unsupported {} {}, supported are: {:s}".format(
                colorer("Ordering", color="red"),
                colorer("{}".format(paging)),
                colorer(", ".join("{}".format(x) for x in self.supported_ordering))))
            raise SoCError()

        # Create CSR Handler.
        self.data_width    = data_width
        self.address_width = address_width
        self.alignment     = alignment
        self.paging        = paging
        self.ordering      = ordering
        self.masters       = {}
        self.regions       = {}
        self.logger.info("{}-bit CSR Bus, {}-bit Aligned, {}KiB Address Space, {}B Paging, {} Ordering (Up to {} Locations).".format(
            colorer(self.data_width),
            colorer(self.alignment),
            colorer(2**self.address_width/2**10),
            colorer(self.paging),
            colorer(self.ordering),
            colorer(self.n_locs)))

        # Add reserved CSRs.
        self.logger.info("Adding {} CSRs...".format(colorer("reserved", color="cyan")))
        for name, n in reserved_csrs.items():
            self.add(name, n)

        self.logger.info("CSR Handler {}.".format(colorer("created", color="green")))

    # Add Master -----------------------------------------------------------------------------------
    def add_master(self, name=None, master=None):
        if name is None:
            name = "master{:d}".format(len(self.masters))
        if name in self.masters.keys():
            self.logger.error("{} {} as CSR Master:".format(
                colorer(name),
                colorer("already declared", color="red")))
            self.logger.error(self)
            raise SoCError()
        if master.data_width != self.data_width:
            self.logger.error("{} Master/Handler Data Width {} ({} vs {}).".format(
                colorer(name),
                colorer("missmatch", color="red"),
                colorer(master.data_width),
                colorer(self.data_width)))
            raise SoCError()
        self.masters[name] = master
        self.logger.info("{} {} as CSR Master.".format(
            colorer(name,    color="underline"),
            colorer("added", color="green")))

    # Add Region -----------------------------------------------------------------------------------
    def add_region(self, name, region):
        # FIXME: add checks
        self.regions[name] = region

    # Address map ----------------------------------------------------------------------------------
    def address_map(self, name, memory):
        if memory is not None:
            name = name + "_" + memory.name_override
        if self.locs.get(name, None) is None:
            self.add(name, use_loc_if_exists=True)
        return self.locs[name]

    # Str ------------------------------------------------------------------------------------------
    def __str__(self):
        r = "{}-bit CSR Bus, {}-bit Aligned, {}KiB Address Space, {}B Paging, {} Ordering (Up to {} Locations).\n".format(
            colorer(self.data_width),
            colorer(self.alignment),
            colorer(2**self.address_width/2**10),
            colorer(self.paging),
            colorer(self.ordering),
            colorer(self.n_locs))
        r += SoCLocHandler.__str__(self)
        r = r[:-1]
        return r

# SoCIRQHandler ------------------------------------------------------------------------------------

class SoCIRQHandler(SoCLocHandler):
    # Creation -------------------------------------------------------------------------------------
    def __init__(self, n_irqs=32, reserved_irqs={}):
        SoCLocHandler.__init__(self, "IRQ", n_locs=n_irqs)
        self.logger = logging.getLogger("SoCIRQHandler")
        self.logger.info("Creating IRQ Handler...")
        self.enabled = False

        # Check IRQ Number.
        if n_irqs > 32:
            self.logger.error("Unsupported IRQs number: {} supported are: {:s}".format(
                colorer(n_irqs, color="red"), colorer("Up to 32", color="green")))
            raise SoCError()

        # Create IRQ Handler.
        self.logger.info("IRQ Handler (up to {} Locations).".format(colorer(n_irqs)))

        # Adding reserved IRQs.
        self.logger.info("Adding {} IRQs...".format(colorer("reserved", color="cyan")))
        for name, n in reserved_irqs.items():
            self.add(name, n)

        self.logger.info("IRQ Handler {}.".format(colorer("created", color="green")))

    # Enable ---------------------------------------------------------------------------------------
    def enable(self):
        self.enabled = True

    # Add ------------------------------------------------------------------------------------------
    def add(self, name, *args, **kwargs):
        if self.enabled:
            SoCLocHandler.add(self, name, *args, **kwargs)
        else:
            self.logger.error("Attempted to add {} IRQ but SoC does {}.".format(
                colorer(name), colorer("not support IRQs", color="red")))
            raise SoCError()

    # Str ------------------------------------------------------------------------------------------
    def __str__(self):
        r ="IRQ Handler (up to {} Locations).\n".format(colorer(self.n_locs))
        r += SoCLocHandler.__str__(self)
        r = r[:-1]
        return r

# SoCController ------------------------------------------------------------------------------------

class SoCController(LiteXModule):
    def __init__(self, with_reset=True, with_scratch=True, with_errors=True):
        if with_reset:
            self._reset = CSRStorage(fields=[
                CSRField("soc_rst", size=1, offset=0, pulse=True, description="""Write `1` to this register to reset the full SoC (Pulse Reset)"""),
                CSRField("cpu_rst", size=1, offset=1,             description="""Write `1` to this register to reset the CPU(s) of the SoC (Hold Reset)"""),
            ])
        if with_scratch:
            self._scratch = CSRStorage(32, reset=0x12345678, description="""
                Use this register as a scratch space to verify that software read/write accesses
                to the Wishbone/CSR bus are working correctly. The initial reset value of 0x1234578
                can be used to verify endianness.""")
        if with_errors:
            self._bus_errors = CSRStatus(32, description="Total number of Wishbone bus errors (timeouts) since start.")

        # # #

        # Reset
        if with_reset:
            self.soc_rst = self._reset.fields.soc_rst
            self.cpu_rst = self._reset.fields.cpu_rst

        # Errors
        if with_errors:
            self.bus_error = Signal()
            bus_errors     = Signal(32)
            self.sync += [
                If(bus_errors != (2**len(bus_errors)-1),
                    If(self.bus_error, bus_errors.eq(bus_errors + 1))
                )
            ]
            self.comb += self._bus_errors.status.eq(bus_errors)

# SoC ----------------------------------------------------------------------------------------------

class SoC(LiteXModule, SoCCoreCompat):
    mem_map = {}
    def __init__(self, platform, sys_clk_freq,
        bus_standard         = "wishbone",
        bus_data_width       = 32,
        bus_address_width    = 32,
        bus_timeout          = 1e6,
        bus_bursting         = False,
        bus_interconnect     = "shared",
        bus_reserved_regions = {},

        csr_data_width       = 32,
        csr_address_width    = 14,
        csr_paging           = 0x800,
        csr_ordering         = "big",
        csr_reserved_csrs    = {},

        irq_n_irqs           = 32,
        irq_reserved_irqs    = {},
        ):
        # Create logging config only if not already configured.
        if not len(logging.root.handlers):
            logging.basicConfig(level=logging.INFO)
        self.logger = logging.getLogger("SoC")
        self.logger.info(colorer("        __   _ __      _  __  ", color="bright"))
        self.logger.info(colorer("       / /  (_) /____ | |/_/  ", color="bright"))
        self.logger.info(colorer("      / /__/ / __/ -_)>  <    ", color="bright"))
        self.logger.info(colorer("     /____/_/\\__/\\__/_/|_|  ", color="bright"))
        self.logger.info(colorer("  Build your hardware, easily!", color="bright"))

        self.logger.info(colorer("-"*80, color="bright"))
        self.logger.info(colorer("Creating SoC... ({})".format(build_time())))
        self.logger.info(colorer("-"*80, color="bright"))
        self.logger.info("FPGA device : {}.".format(platform.device))
        self.logger.info("System clock: {:3.3f}MHz.".format(sys_clk_freq/1e6))

        # SoC attributes ---------------------------------------------------------------------------
        self.platform     = platform
        self.sys_clk_freq = int(sys_clk_freq) # Do conversion to int here to allow passing float to SoC.
        self.constants    = {}
        self.csr_regions  = {}

        # Set SoC to LiteXContext.
        LiteXContext.soc = self

        # SoC Bus Handler --------------------------------------------------------------------------
        self.bus = SoCBusHandler(
            standard         = bus_standard,
            data_width       = bus_data_width,
            address_width    = bus_address_width,
            timeout          = bus_timeout,
            bursting         = bus_bursting,
            interconnect     = bus_interconnect,
            reserved_regions = bus_reserved_regions,
           )

        # SoC Bus Handler --------------------------------------------------------------------------
        self.csr = SoCCSRHandler(
            data_width    = csr_data_width,
            address_width = csr_address_width,
            alignment     = 32,
            paging        = csr_paging,
            ordering      = csr_ordering,
            reserved_csrs = csr_reserved_csrs,
        )

        # SoC IRQ Handler --------------------------------------------------------------------------
        self.irq = SoCIRQHandler(
            n_irqs        = irq_n_irqs,
            reserved_irqs = irq_reserved_irqs
        )

        self.logger.info(colorer("-"*80, color="bright"))
        self.logger.info(colorer("Initial SoC:"))
        self.logger.info(colorer("-"*80, color="bright"))
        self.logger.info(self.bus)
        self.logger.info(self.csr)
        self.logger.info(self.irq)
        self.logger.info(colorer("-"*80, color="bright"))

        self.add_config("CLOCK_FREQUENCY", int(sys_clk_freq))

    # SoC Helpers ----------------------------------------------------------------------------------
    def check_if_exists(self, name):
        if hasattr(self, name):
            self.logger.error("{} SubModule already {}.".format(
                colorer(name),
                colorer("declared", color="red")))
            raise SoCError()

    def add_constant(self, name, value=None, check_duplicate=True):
        name = name.upper()
        if name in self.constants.keys():
            if check_duplicate:
                self.logger.error("{} Constant already {}.".format(
                    colorer(name),
                    colorer("declared", color="red")))
                raise SoCError()
        self.constants[name] = SoCConstant(value)

    def add_config(self, name, value=None, check_duplicate=True):
        name = "CONFIG_" + name
        self.add_constant(name, value, check_duplicate=check_duplicate)

    def check_bios_requirements(self):
        # Check for required Peripherals.
        for periph in [ "timer0"]:
            if periph not in self.csr.locs.keys():
                self.logger.error("BIOS needs {} peripheral to be {}.".format(
                    colorer(periph),
                    colorer("used", color="red")))
                self.logger.error(self.bus)
                raise SoCError()

        # Check for required Memory Regions.
        for mem in ["rom", "sram"]:
            if mem not in self.bus.regions.keys():
                self.logger.error("BIOS needs {} Region to be {} as Bus or Linker Region.".format(
                    colorer(mem),
                    colorer("defined", color="red")))
                self.logger.error(self.bus)
                raise SoCError()

    # SoC Main Components --------------------------------------------------------------------------
    def add_controller(self, name="ctrl", **kwargs):
        self.check_if_exists(name)
        self.logger.info("Controller {} {}.".format(
            colorer(name, color="underline"),
            colorer("added", color="green")))
        self.add_module(name=name, module=SoCController(**kwargs))

    def add_ram(self, name, origin, size, contents=[], mode="rwx"):
        ram_cls = {
            "wishbone": wishbone.SRAM,
            "axi-lite": axi.AXILiteSRAM,
            "axi"     : axi.AXILiteSRAM, # FIXME: Use AXI-Lite for now, create AXISRAM.
        }[self.bus.standard]
        interface_cls = {
            "wishbone": wishbone.Interface,
            "axi-lite": axi.AXILiteInterface,
            "axi"     : axi.AXILiteInterface, # FIXME: Use AXI-Lite for now, create AXISRAM.
        }[self.bus.standard]
        ram_bus = interface_cls(
            data_width    = self.bus.data_width,
            address_width = self.bus.address_width,
            bursting      = self.bus.bursting
        )
        ram     = ram_cls(size, bus=ram_bus, init=contents, read_only=("w" not in mode), name=name)
        self.bus.add_slave(name=name, slave=ram.bus, region=SoCRegion(origin=origin, size=size, mode=mode))
        self.check_if_exists(name)
        self.logger.info("RAM {} {} {}.".format(
            colorer(name),
            colorer("added", color="green"),
            self.bus.regions[name]))
        self.add_module(name=name, module=ram)
        if contents != []:
            self.add_config(f"{name}_INIT", 1)

    def add_rom(self, name, origin, size, contents=[], mode="rx"):
        self.add_ram(name, origin, size, contents, mode=mode)

    def init_rom(self, name, contents=[], auto_size=True):
        self.logger.info("Initializing ROM {} with contents (Size: {}).".format(
            colorer(name),
            colorer(f"0x{4*len(contents):x}")))
        getattr(self, name).mem.init = contents
        if auto_size and "w" not in self.bus.regions[name].mode:
            self.logger.info("Auto-Resizing ROM {} from {} to {}.".format(
                colorer(name),
                colorer(f"0x{self.bus.regions[name].size:x}"),
                colorer(f"0x{4*len(contents):x}")))
            getattr(self, name).mem.depth = len(contents)

    def add_csr_bridge(self, name="csr", origin=None, register=False):
        csr_bridge_cls = {
            "wishbone": wishbone.Wishbone2CSR,
            "axi-lite": axi.AXILite2CSR,
            "axi"     : axi.AXILite2CSR, # Note: CSR is a slow bus so using AXI-Lite is fine.
        }[self.bus.standard]
        csr_bridge_name = f"{name}_bridge"
        self.check_if_exists(csr_bridge_name)
        csr_bridge = csr_bridge_cls(
            bus_csr = csr_bus.Interface(
                address_width = self.csr.address_width,
                data_width    = self.csr.data_width),
            register = register)
        self.logger.info("CSR Bridge {} {}.".format(
            colorer(name, color="underline"),
            colorer("added", color="green")))
        self.add_module(name=csr_bridge_name, module=csr_bridge)
        csr_size   = 2**(self.csr.address_width + 2)
        csr_region = SoCRegion(origin=origin, size=csr_size, cached=False, decode=self.cpu.csr_decode)
        bus_standard = {
            "wishbone": "wishbone",
            "axi-lite": "axi-lite",
            "axi"     : "axi-lite",
        }[self.bus.standard]
        bus = getattr(csr_bridge, bus_standard.replace("-", "_"))
        self.bus.add_slave(name=name, slave=bus, region=csr_region)
        self.csr.add_master(name=name, master=csr_bridge.csr)
        self.add_config("CSR_DATA_WIDTH", self.csr.data_width)
        self.add_config("CSR_ALIGNMENT",  self.csr.alignment)

    def add_cpu(self, name="vexriscv", variant="standard", reset_address=None, cfu=None):
        from litex.soc.cores import cpu

        # Check that CPU is supported.
        if name not in cpu.CPUS.keys():
            supported_cpus = []
            cpu_name_length = max([len(cpu_name) for cpu_name in cpu.CPUS.keys()])
            for cpu_name in sorted(cpu.CPUS.keys()):
                cpu_cls  = cpu.CPUS[cpu_name]
                cpu_desc = f"{cpu_cls.family}\t/ {cpu_cls.category}"
                supported_cpus += [f"- {cpu_name}{' '*(cpu_name_length - len(cpu_name))} ({cpu_desc})"]
            self.logger.error("{} CPU {}, supported are: \n{}".format(
                colorer(name),
                colorer("not supported", color="red"),
                colorer("\n".join(supported_cpus))))
            raise SoCError()

        # Add CPU.
        cpu_cls = cpu.CPUS[name]
        if (variant not in cpu_cls.variants) and (cpu_cls is not cpu.CPUNone):
            self.logger.error("{} CPU variant {}, supported are: \n - {}".format(
                colorer(variant),
                colorer("not supported", color="red"),
                colorer("\n - ".join(sorted(cpu_cls.variants)))))
            raise SoCError()
        self.check_if_exists("cpu")
        self.cpu = cpu_cls(self.platform, variant)
        self.logger.info("CPU {} {}.".format(
            colorer(name, color="underline"),
            colorer("added", color="green")))

        # Add optional CFU plugin.
        if "cfu" in variant and hasattr(self.cpu, "add_cfu"):
            self.cpu.add_cfu(cfu_filename=cfu)

        # Update SoC with CPU constraints.
        # IO regions.
        for n, (origin, size) in enumerate(self.cpu.io_regions.items()):
            self.logger.info("CPU {} {} IO Region {} at {} (Size: {}).".format(
                colorer(name, color="underline"),
                colorer("adding", color="cyan"),
                colorer(n),
                colorer(f"0x{origin:08x}"),
                colorer(f"0x{size:08x}")))
            self.bus.add_region("io{}".format(n), SoCIORegion(origin=origin, size=size, cached=False))
        # Mapping.
        if isinstance(self.cpu, cpu.CPUNone):
            # With CPUNone, give priority to User's mapping.
            self.mem_map = {**self.cpu.mem_map, **self.mem_map}
            # With CPUNone, disable IO regions check.
            self.bus.io_regions_check = False
        else:
            # Override User's mapping with CPU constrainted mapping (and warn User).
            for n, origin in self.cpu.mem_map.items():
                if n in self.mem_map.keys() and self.mem_map[n] != self.cpu.mem_map[n]:
                    self.logger.info("CPU {} {} {} mapping from {} to {}.".format(
                        colorer(name, color="underline"),
                        colorer("overriding", color="cyan"),
                        colorer(n),
                        colorer(f"0x{self.mem_map[n]:08x}"),
                        colorer(f"0x{self.cpu.mem_map[n]:08x}")))
            self.mem_map.update(self.cpu.mem_map)

        # Add Bus Masters/CSR/IRQs.
        if not isinstance(self.cpu, cpu.CPUNone):
            # Reset Address.
            if reset_address is None:
                reset_address = self.mem_map["rom"]
            self.logger.info("CPU {} {} reset address to {}.".format(
                colorer(name, color="underline"),
                colorer("setting", color="cyan"),
                colorer(f"0x{reset_address:08x}")))
            self.cpu.set_reset_address(reset_address)

            # Bus Masters.
            self.logger.info("CPU {} {} Bus Master(s).".format(
                colorer(name, color="underline"),
                colorer("adding", color="cyan")))
            for n, cpu_bus in enumerate(self.cpu.periph_buses):
                self.bus.add_master(name="cpu_bus{}".format(n), master=cpu_bus)

            # Interrupts.
            if hasattr(self.cpu, "interrupt"):
                self.logger.info("CPU {} {} Interrupt(s).".format(
                    colorer(name, color="underline"),
                    colorer("adding", color="cyan")))
                self.irq.enable()
                if hasattr(self.cpu, "reserved_interrupts"):
                    self.cpu.interrupts.update(self.cpu.reserved_interrupts)
                for irq_name, loc in self.cpu.interrupts.items():
                    self.irq.add(irq_name, loc)
                self.add_config("CPU_HAS_INTERRUPT")

            # Create optional DMA Bus (for Cache Coherence).
            if hasattr(self.cpu, "dma_bus"):
                if isinstance(self.cpu.dma_bus, wishbone.Interface):
                    dma_bus_standard = "wishbone"
                elif isinstance(self.cpu.dma_bus, axi.AXILiteInterface):
                    dma_bus_standard = "axi_lite"
                elif isinstance(self.cpu.dma_bus, axi.AXIInterface):
                    dma_bus_standard = "axi"
                else:
                    raise NotImplementedError
                self.logger.info("CPU {} {} DMA Bus.".format(
                    colorer(name, color="underline"),
<<<<<<< HEAD
                    colorer("adding", color="cyan")))

                # self.dma_bus = SoCBusHandler(
                #     name             = "SoCDMABusHandler",
                #     standard         = "wishbone",
                #     data_width       = self.bus.data_width,
                #     address_width    = self.bus.get_address_width(standard="wishbone"),
                #     bursting         = self.bus.bursting
                # )
                # dma_bus = wishbone.Interface(data_width=self.bus.data_width)
                # self.dma_bus.add_slave(name="dma", slave=dma_bus, region=SoCRegion(origin=0x00000000, size=0x100000000)) # FIXME: covers lower 4GB only
                # self.submodules += wishbone.Converter(dma_bus, self.cpu.dma_bus)

                self.dma_bus = SoCBusHandler(
                    name             = "SoCDMABusHandler",
                    standard         = "axi",
                    data_width       = self.bus.data_width,
                    address_width    = self.bus.get_address_width(standard="axi"),
                    bursting         = self.bus.bursting
                )
                dma_bus = axi.AXIInterface(data_width=self.bus.data_width, address_width=32, id_width=4)
                self.dma_bus.add_slave(name="dma", slave=dma_bus, region=SoCRegion(origin=0x00000000, size=0x100000000)) # FIXME: covers lower 4GB only
                self.submodules += axi.AXIConverter(dma_bus, self.cpu.dma_bus)
=======
                    colorer("adding", color="cyan"))
                )
                self.dma_bus = SoCBusHandler(
                    name             = "SoCDMABusHandler",
                    standard         = dma_bus_standard,
                    data_width       = self.cpu.dma_bus.data_width,
                    address_width    = self.cpu.dma_bus.address_width,
                    bursting         = self.cpu.dma_bus.bursting
                )
                self.dma_bus.add_slave(name="dma", slave=self.cpu.dma_bus, region=SoCRegion(origin=0x00000000, size=0x100000000)) # FIXME: covers lower 4GB only
>>>>>>> 99cb46fd

            # Connect SoCController's reset to CPU reset.
            if hasattr(self, "ctrl"):
                self.comb += self.cpu.reset.eq(
                    # Reset the CPU on...
                    getattr(self.ctrl, "soc_rst", 0) | # Full SoC Reset command...
                    getattr(self.ctrl, "cpu_rst", 0)   # or on CPU Reset command.
                )
            self.add_config("CPU_RESET_ADDR", reset_address)

        # Add CPU's SoC components (if any).
        if hasattr(self.cpu, "add_soc_components"):
            self.logger.info("CPU {} {} SoC components.".format(
                colorer(name, color="underline"),
                colorer("adding", color="cyan")))
            self.cpu.add_soc_components(soc=self)

        # Add constants.
        self.add_config(f"CPU_TYPE_{name}")
        self.add_config(f"CPU_VARIANT_{str(variant.split('+')[0])}")
        self.add_config("CPU_HUMAN_NAME", getattr(self.cpu, "human_name", "Unknown"))
        if hasattr(self.cpu, "nop"):
            self.add_config("CPU_NOP", self.cpu.nop)

    def add_timer(self, name="timer0"):
        from litex.soc.cores.timer import Timer
        self.check_if_exists(name)
        self.add_module(name=name, module=Timer())
        if self.irq.enabled:
            self.irq.add(name, use_loc_if_exists=True)

    # SoC finalization -----------------------------------------------------------------------------
    def finalize(self):
        if self.finalized:
            return
        # Compat -----------------------------------------------------------------------------------
        SoCCoreCompat.finalize_wb_slaves(self) # FIXME: Deprecate compat and remove.

        # SoC Reset --------------------------------------------------------------------------------
        # Connect soc_rst to CRG's rst if present.
        if hasattr(self, "ctrl") and hasattr(self, "crg"):
            crg_rst = getattr(self.crg, "rst", None)
            if isinstance(crg_rst, Signal):
                self.comb += If(getattr(self.ctrl, "soc_rst", 0), crg_rst.eq(1))

        # SoC CSR bridge ---------------------------------------------------------------------------
        self.add_csr_bridge(
            name     = "csr",
            origin   = self.mem_map["csr"],
            register = hasattr(self, "sdram"),
        )

        # SoC Bus Interconnect ---------------------------------------------------------------------
        self.bus.finalize()
        if hasattr(self, "ctrl") and self.bus.timeout is not None:
            if hasattr(self.ctrl, "bus_error") and hasattr(self.bus._interconnect, "timeout"):
                self.comb += self.ctrl.bus_error.eq(self.bus._interconnect.timeout.error)
        self.add_config("BUS_STANDARD",      self.bus.standard.upper())
        self.add_config("BUS_DATA_WIDTH",    self.bus.data_width)
        self.add_config("BUS_ADDRESS_WIDTH", self.bus.address_width)
        self.add_config("BUS_BURSTING",      int(self.bus.bursting))

        # SoC DMA Bus Interconnect (Cache Coherence) -----------------------------------------------
        if hasattr(self, "dma_bus"):
            self.dma_bus.finalize()
            self.add_config("CPU_HAS_DMA_BUS")

        # SoC Main CSRs collection -----------------------------------------------------------------

        # Collect CSRs created on the Main Module.
        main_csrs = dict()
        for name, obj in self.__dict__.items():
            if isinstance(obj, (CSR, CSRStorage, CSRStatus)):
                main_csrs[name] = obj

        # Add Main CSRs to a "main" Sub-Module and delete it from Main Module.
        if main_csrs:
            self.main = LiteXModule()
            for name, csr in main_csrs.items():
                setattr(self.main, name, csr)
                delattr(self, name)

        # SoC CSR Interconnect ---------------------------------------------------------------------
        self.csr_bankarray = csr_bus.CSRBankArray(self,
            address_map        = self.csr.address_map,
            data_width         = self.csr.data_width,
            address_width      = self.csr.address_width,
            alignment          = self.csr.alignment,
            paging             = self.csr.paging,
            ordering           = self.csr.ordering)
        if len(self.csr.masters):
            self.csr_interconnect = csr_bus.InterconnectShared(
                masters = list(self.csr.masters.values()),
                slaves  = self.csr_bankarray.get_buses())

        # Add CSRs regions.
        for name, csrs, mapaddr, rmap in self.csr_bankarray.banks:
            self.csr.add_region(name, SoCCSRRegion(
                origin   = (self.bus.regions["csr"].origin + self.csr.paging*mapaddr),
                busword  = self.csr.data_width,
                obj      = csrs))

        # Add Memory regions.
        for name, memory, mapaddr, mmap in self.csr_bankarray.srams:
            self.csr.add_region(name + "_" + memory.name_override, SoCCSRRegion(
                origin  = (self.bus.regions["csr"].origin + self.csr.paging*mapaddr),
                busword = self.csr.data_width,
                obj     = memory))

        # Sort CSR regions by origin.
        self.csr.regions = {k: v for k, v in sorted(self.csr.regions.items(), key=lambda item: item[1].origin)}

        # Add CSRs / Config items to constants.
        for name, constant in self.csr_bankarray.constants:
            self.add_constant(name + "_" + constant.name, constant.value.value)

        # SoC CPU Reset Address Check --------------------------------------------------------------

        # Check if CPU Reset Address is in a defined Region.
        cpu_reset_address_valid = False
        for name, container in self.bus.regions.items():
            if self.bus.check_region_is_in(
                region    = SoCRegion(origin=self.cpu.reset_address, size=self.bus.data_width//8),
                container = container):
                cpu_reset_address_valid = True
                # If we have a ROM, make the CPU use it.
                if name == "rom":
                    self.cpu.use_rom = True

        # If CPU Reset Address Check is enabled and Reset Address is invalid, raise SoCError.
        if self.cpu.reset_address_check and (not cpu_reset_address_valid):
            self.logger.error("CPU needs {} to be in a {} Region.".format(
                colorer("reset address 0x{:08x}".format(self.cpu.reset_address)),
                colorer("defined", color="red")))
            self.logger.error(self.bus)
            raise SoCError()

        # SoC IRQ Interconnect ---------------------------------------------------------------------
        if hasattr(self, "cpu") and hasattr(self.cpu, "interrupt"):
            for name, loc in sorted(self.irq.locs.items()):
                if name in self.cpu.interrupts.keys():
                    continue
                if hasattr(self, name):
                    module = getattr(self, name)
                    ev = None
                    if hasattr(module, "ev"):
                        ev = module.ev
                    elif isinstance(module, EventManager):
                        ev = module
                    else:
                        self.logger.error("EventManager {} in {} SubModule.".format(
                            colorer("not found", color="red"),
                            colorer(name)))
                        raise SoCError()
                    self.comb += self.cpu.interrupt[loc].eq(ev.irq)
                self.add_constant(name + "_INTERRUPT", loc)

        # SoC Infos --------------------------------------------------------------------------------
        self.logger.info(colorer("-"*80, color="bright"))
        self.logger.info(colorer("Finalized SoC:"))
        self.logger.info(colorer("-"*80, color="bright"))
        self.logger.info(self.bus)
        if hasattr(self, "dma_bus"):
            self.logger.info(self.dma_bus)
        self.logger.info(self.csr)
        self.logger.info(self.irq)
        self.logger.info(colorer("-"*80, color="bright"))

        # Finalize submodules ----------------------------------------------------------------------
        Module.finalize(self)

        # Compat -----------------------------------------------------------------------------------
        SoCCoreCompat.finalize_csr_regions(self) # FIXME: Deprecate compat and remove.

        # SoC Hierarchy ----------------------------------------------------------------------------
        self.logger.info(colorer("-"*80, color="bright"))
        self.logger.info(colorer("SoC Hierarchy:"))
        self.logger.info(colorer("-"*80, color="bright"))
        self.logger.info(LiteXHierarchyExplorer(top=self, depth=None))
        self.logger.info(colorer("-"*80, color="bright"))

    # SoC build ------------------------------------------------------------------------------------
    def get_build_name(self):
        return getattr(self, "build_name", self.platform.name)

    def build(self, *args, **kwargs):
        self.build_name = kwargs.pop("build_name", self.platform.name)
        if self.build_name[0].isdigit():
            self.build_name = f"_{self.build_name}"
        kwargs.update({"build_name": self.build_name})
        return self.platform.build(self, *args, **kwargs)

# LiteXSoC -----------------------------------------------------------------------------------------

class LiteXSoC(SoC):
    # Add Identifier -------------------------------------------------------------------------------
    def add_identifier(self, name="identifier", identifier="LiteX SoC", with_build_time=True):
        from litex.soc.cores.identifier import Identifier
        self.check_if_exists(name)
        if with_build_time:
            identifier += " " + build_time()
        else:
            self.add_config("BIOS_NO_BUILD_TIME")
        self.add_module(name=name, module=Identifier(identifier))

    # Add UART -------------------------------------------------------------------------------------
    def add_uart(self, name="uart", uart_name="serial", baudrate=115200, fifo_depth=16):
        # Imports.
        from litex.soc.cores.uart import UART, UARTCrossover

        # Core.
        self.check_if_exists(name)
        supported_uarts = [
            "crossover",
            "crossover+uartbone",
            "jtag_uart",
            "sim",
            "stub",
            "stream",
            "uartbone",
            "usb_acm",
            "serial(x)",
        ]
        uart_pads_name = "serial" if uart_name == "sim" else uart_name
        uart_pads      = self.platform.request(uart_pads_name, loose=True)
        uart_phy       = None
        uart           = None
        uart_kwargs    = {
            "tx_fifo_depth": fifo_depth,
            "rx_fifo_depth": fifo_depth,
        }
        if (uart_pads is None) and (uart_name not in supported_uarts):
            self.logger.error("{} UART {}, supported are: \n{}.".format(
                colorer(uart_name),
                colorer("not supported/found on board", color="red"),
                colorer("- " + "\n- ".join(supported_uarts))))
            raise SoCError()

        # Crossover.
        if uart_name in ["crossover"]:
            uart = UARTCrossover(**uart_kwargs)

        # Crossover + UARTBone.
        elif uart_name in ["crossover+uartbone"]:
            self.add_uartbone(baudrate=baudrate)
            uart = UARTCrossover(**uart_kwargs)

        # JTAG UART.
        elif uart_name in ["jtag_uart"]:
            from litex.soc.cores.jtag import JTAGPHY
            # Run JTAG-UART in sys_jtag clk domain similar to sys clk domain but without sys_rst.
            self.cd_sys_jtag = ClockDomain()
            self.comb += self.cd_sys_jtag.clk.eq(ClockSignal("sys"))
            uart_phy = JTAGPHY(device=self.platform.device, clock_domain="sys_jtag", platform=self.platform)
            uart     = UART(uart_phy, **uart_kwargs)

        # Sim.
        elif uart_name in ["sim"]:
            from litex.soc.cores.uart import RS232PHYModel
            uart_phy = RS232PHYModel(uart_pads)
            uart     = UART(uart_phy, **uart_kwargs)

        # Stub / Stream.
        elif uart_name in ["stub", "stream"]:
            uart = UART(tx_fifo_depth=0, rx_fifo_depth=0)
            self.comb += uart.source.ready.eq(uart_name == "stub")

        # UARTBone.
        elif uart_name in ["uartbone"]:
            self.add_uartbone(baudrate=baudrate)

        # USB ACM (with ValentyUSB core).
        elif uart_name in ["usb_acm"]:
            import valentyusb.usbcore.io as usbio
            import valentyusb.usbcore.cpu.cdc_eptri as cdc_eptri
            usb_pads  = self.platform.request("usb")
            usb_iobuf = usbio.IoBuf(usb_pads.d_p, usb_pads.d_n, usb_pads.pullup)
            # Run USB-ACM in sys_usb clock domain similar to sys_clk domain but without sys_rst.
            self.cd_sys_usb = ClockDomain()
            self.comb += self.cd_sys_usb.clk.eq(ClockSignal("sys"))
            uart = ClockDomainsRenamer("sys_usb")(cdc_eptri.CDCUsb(usb_iobuf))

        # Regular UART.
        else:
            from litex.soc.cores.uart import UARTPHY
            uart_phy  = UARTPHY(uart_pads, clk_freq=self.sys_clk_freq, baudrate=baudrate)
            uart      = UART(uart_phy, **uart_kwargs)

        # Add PHY/UART.
        if uart_phy is not None:
            self.add_module(name=f"{name}_phy", module=uart_phy)
        if uart is not None:
            self.add_module(name=name, module=uart)

        # IRQ.
        if self.irq.enabled:
            self.irq.add(name, use_loc_if_exists=True)
        else:
            self.add_constant("UART_POLLING")

    # Add UARTbone ---------------------------------------------------------------------------------
    def add_uartbone(self, name="uartbone", uart_name="serial", clk_freq=None, baudrate=115200, cd="sys"):
        # Imports.
        from litex.soc.cores import uart

        # Core.
        if clk_freq is None:
            clk_freq = self.sys_clk_freq
        self.check_if_exists(name)
        uartbone_phy = uart.UARTPHY(self.platform.request(uart_name), clk_freq, baudrate)
        uartbone     = uart.UARTBone(phy=uartbone_phy, clk_freq=clk_freq, cd=cd)
        self.add_module(name=f"{name}_phy", module=uartbone_phy)
        self.add_module(name=name,          module=uartbone)
        self.bus.add_master(name=name, master=uartbone.wishbone)

    # Add JTAGbone ---------------------------------------------------------------------------------
    def add_jtagbone(self, name="jtagbone", chain=1):
        # Imports.
        from litex.soc.cores import uart
        from litex.soc.cores.jtag import JTAGPHY

        # Core.
        self.check_if_exists(name)
        jtagbone_phy = JTAGPHY(device=self.platform.device, chain=chain, platform=self.platform)
        jtagbone = uart.UARTBone(phy=jtagbone_phy, clk_freq=self.sys_clk_freq)
        self.add_module(name=f"{name}_phy", module=jtagbone_phy)
        self.add_module(name=name,          module=jtagbone)
        self.bus.add_master(name=name, master=jtagbone.wishbone)

    # Add SDRAM ------------------------------------------------------------------------------------
    def add_sdram(self, name="sdram", phy=None, module=None, origin=None, size=None,
        with_bist               = False,
        with_soc_interconnect   = True,
        l2_cache_size           = 8192,
        l2_cache_min_data_width = 128,
        l2_cache_reverse        = False,
        l2_cache_full_memory_we = True,
        **kwargs):

        # Imports.
        from litedram.common import LiteDRAMNativePort
        from litedram.core import LiteDRAMCore
        from litedram.frontend.wishbone import LiteDRAMWishbone2Native
        from litedram.frontend.axi import LiteDRAMAXI2Native
        from litedram.frontend.bist import  LiteDRAMBISTGenerator, LiteDRAMBISTChecker

        # LiteDRAM core.
        self.check_if_exists(name)
        sdram = LiteDRAMCore(
            phy             = phy,
            geom_settings   = module.geom_settings,
            timing_settings = module.timing_settings,
            clk_freq        = self.sys_clk_freq,
            **kwargs)
        self.add_module(name=name, module=sdram)

        # Save SPD data to be able to verify it at runtime.
        if hasattr(module, "_spd_data"):
            # Pack the data into words of bus width.
            bytes_per_word = self.bus.data_width // 8
            mem = [0] * ceil(len(module._spd_data) / bytes_per_word)
            for i in range(len(mem)):
                for offset in range(bytes_per_word):
                    mem[i] <<= 8
                    if self.cpu.endianness == "little":
                        offset = bytes_per_word - 1 - offset
                    spd_byte = i * bytes_per_word + offset
                    if spd_byte < len(module._spd_data):
                        mem[i] |= module._spd_data[spd_byte]
            self.add_rom(
                name     = f"{name}_spd",
                origin   = self.mem_map.get(f"{name}_spd", None),
                size     = len(module._spd_data),
                contents = mem,
            )

        # LiteDRAM BIST.
        if with_bist:
            sdram_generator = LiteDRAMBISTGenerator(sdram.crossbar.get_port())
            sdram_checker   = LiteDRAMBISTChecker(  sdram.crossbar.get_port())
            self.add_module(name=f"{name}_generator", module=sdram_generator)
            self.add_module(name=f"{name}_checker",   module=sdram_checker)

        if not with_soc_interconnect: return

        # Compute/Check SDRAM size.
        sdram_size = 2**(module.geom_settings.bankbits +
                         module.geom_settings.rowbits +
                         module.geom_settings.colbits)*phy.settings.nranks*phy.settings.databits//8
        if size is not None:
            sdram_size = min(sdram_size, size)

        # Add SDRAM region.
        main_ram_region = SoCRegion(
            origin = self.mem_map.get("main_ram", origin),
            size   = sdram_size,
            mode   = "rwx")
        self.bus.add_region("main_ram", main_ram_region)

        # Add CPU's direct memory buses (if not already declared) ----------------------------------
        if hasattr(self.cpu, "add_memory_buses"):
            self.cpu.add_memory_buses(
                address_width = 32,
                data_width    = sdram.crossbar.controller.data_width
            )

        # Connect CPU's direct memory buses to LiteDRAM --------------------------------------------
        if len(self.cpu.memory_buses):
            # When CPU has at least a direct memory bus, connect them directly to LiteDRAM.
            for mem_bus in self.cpu.memory_buses:
                # Request a LiteDRAM native port.
                port = sdram.crossbar.get_port()
                port.data_width = 2**int(log2(port.data_width)) # Round to nearest power of 2.

                # Check if bus is an AXI bus and connect it.
                if isinstance(mem_bus, axi.AXIInterface):
                    data_width_ratio = int(port.data_width/mem_bus.data_width)
                    if data_width_ratio != 1:
                        self.logger.warning("Converting MemBus({}) data width to LiteDRAM({}).".format(
                            colorer(mem_bus.data_width, color="yellow"),
                            colorer(port.data_width,    color="yellow")))
                    # If same data_width, connect it directly.
                    if data_width_ratio == 1:
                        self.submodules += LiteDRAMAXI2Native(
                            axi          = mem_bus,
                            port         = port,
                            base_address = self.bus.regions["main_ram"].origin
                        )
                    # UpConvert.
                    elif data_width_ratio > 1:
                        axi_port = axi.AXIInterface(
                            data_width = port.data_width,
                            id_width   = len(mem_bus.aw.id),
                        )
                        self.submodules += axi.AXIUpConverter(
                            axi_from = mem_bus,
                            axi_to   = axi_port,
                        )
                        self.submodules += LiteDRAMAXI2Native(
                            axi          = axi_port,
                            port         = port,
                            base_address = self.bus.regions["main_ram"].origin
                        )
                    # DownConvert. FIXME: Pass through Wishbone for now, create/use native AXI converter.
                    else:
                        mem_wb  = wishbone.Interface(
                            data_width = self.cpu.mem_axi.data_width,
                            adr_width  = 32-log2_int(mem_bus.data_width//8))
                        mem_a2w = axi.AXI2Wishbone(
                            axi          = mem_bus,
                            wishbone     = mem_wb,
                            base_address = 0)
                        self.submodules += mem_a2w
                        litedram_wb = wishbone.Interface(port.data_width)
                        self.submodules += LiteDRAMWishbone2Native(
                            wishbone     = litedram_wb,
                            port         = port,
                            base_address = self.bus.regions["main_ram"].origin)
                        self.submodules += wishbone.Converter(mem_wb, litedram_wb)

                # Check if bus is a Native bus and connect it.
                if isinstance(mem_bus, LiteDRAMNativePort):
                    # If same data_width, connect it directly.
                    if port.data_width == mem_bus.data_width:
                        self.comb += mem_bus.cmd.connect(port.cmd)
                        self.comb += mem_bus.wdata.connect(port.wdata)
                        self.comb += port.rdata.connect(mem_bus.rdata)
                    # Else raise Error.
                    else:
                        raise NotImplementedError

        # Connect Main bus to LiteDRAM (with optional L2 Cache) ------------------------------------
        connect_main_bus_to_dram = (
            # No memory buses.
            (not len(self.cpu.memory_buses)) or
            # Memory buses but no DMA bus.
            (len(self.cpu.memory_buses) and not hasattr(self.cpu, "dma_bus"))
        )
        if connect_main_bus_to_dram:
            # Request a LiteDRAM native port.
            port = sdram.crossbar.get_port()
            port.data_width = 2**int(log2(port.data_width)) # Round to nearest power of 2.

            # Create Wishbone Slave.
            wb_sdram = wishbone.Interface(data_width=self.bus.data_width)
            self.bus.add_slave(name="main_ram", slave=wb_sdram)

            # L2 Cache
            if l2_cache_size != 0:
                # Insert L2 cache inbetween Wishbone bus and LiteDRAM
                l2_cache_size = max(l2_cache_size, int(2*port.data_width/8)) # Use minimal size if lower
                l2_cache_size = 2**int(log2(l2_cache_size))                  # Round to nearest power of 2
                l2_cache_data_width = max(port.data_width, l2_cache_min_data_width)
                l2_cache = wishbone.Cache(
                    cachesize = l2_cache_size//4,
                    master    = wb_sdram,
                    slave     = wishbone.Interface(l2_cache_data_width),
                    reverse   = l2_cache_reverse)
                if l2_cache_full_memory_we:
                    l2_cache = FullMemoryWE()(l2_cache)
                self.l2_cache = l2_cache
                litedram_wb = self.l2_cache.slave
                self.add_config("L2_SIZE", l2_cache_size)
            else:
                litedram_wb = wishbone.Interface(port.data_width)
                self.submodules += wishbone.Converter(wb_sdram, litedram_wb)

            # Wishbone Slave <--> LiteDRAM bridge.
            self.wishbone_bridge = LiteDRAMWishbone2Native(
                wishbone     = litedram_wb,
                port         = port,
                base_address = self.bus.regions["main_ram"].origin
            )

    # Add Ethernet ---------------------------------------------------------------------------------
    def add_ethernet(self, name="ethmac", phy=None, phy_cd="eth", dynamic_ip=False, software_debug=False,
        data_width              = 8,
        nrxslots                = 2, rxslots_read_only  = True,
        ntxslots                = 2, txslots_write_only = False,
        with_timestamp          = False,
        with_timing_constraints = True):
        # Imports
        from liteeth.mac import LiteEthMAC
        from liteeth.phy.model import LiteEthPHYModel

        # MAC.
        assert data_width in [8, 32]
        with_sys_datapath = (data_width == 32)
        self.check_if_exists(name)
        if with_timestamp:
            self.timer0.add_uptime()
        ethmac = LiteEthMAC(
            phy        = phy,
            dw         = 32,
            interface  = "wishbone",
            endianness = self.cpu.endianness,
            nrxslots   = nrxslots, rxslots_read_only  = rxslots_read_only,
            ntxslots   = ntxslots, txslots_write_only = txslots_write_only,
            timestamp  = None if not with_timestamp else self.timer0.uptime_cycles,
            with_preamble_crc = not software_debug,
            with_sys_datapath = with_sys_datapath)
        if not with_sys_datapath:
            # Use PHY's eth_tx/eth_rx clock domains.
            ethmac = ClockDomainsRenamer({
                "eth_tx": phy_cd + "_tx",
                "eth_rx": phy_cd + "_rx"})(ethmac)
        self.add_module(name=name, module=ethmac)
        # Compute Regions size and add it to the SoC.
        ethmac_region_size = (ethmac.rx_slots.constant + ethmac.tx_slots.constant)*ethmac.slot_size.constant
        ethmac_region = SoCRegion(origin=self.mem_map.get(name, None), size=ethmac_region_size, cached=False)
        self.bus.add_slave(name=name, slave=ethmac.bus, region=ethmac_region)
        # Add IRQs (if enabled).
        if self.irq.enabled:
            self.irq.add(name, use_loc_if_exists=True)

        # Dynamic IP (if enabled).
        if dynamic_ip:
            self.add_constant("ETH_DYNAMIC_IP")

        # Software Debug
        if software_debug:
            self.add_constant("ETH_UDP_TX_DEBUG")
            self.add_constant("ETH_UDP_RX_DEBUG")

        # Timing constraints
        if with_timing_constraints:
            eth_rx_clk = getattr(phy, "crg", phy).cd_eth_rx.clk
            eth_tx_clk = getattr(phy, "crg", phy).cd_eth_tx.clk
            if not isinstance(phy, LiteEthPHYModel) and not getattr(phy, "model", False):
                self.platform.add_period_constraint(eth_rx_clk, 1e9/phy.rx_clk_freq)
                if not eth_rx_clk is eth_tx_clk:
                    self.platform.add_period_constraint(eth_tx_clk, 1e9/phy.tx_clk_freq)
                    self.platform.add_false_path_constraints(self.crg.cd_sys.clk, eth_rx_clk, eth_tx_clk)
                else:
                    self.platform.add_false_path_constraints(self.crg.cd_sys.clk, eth_rx_clk)

    # Add Etherbone --------------------------------------------------------------------------------
    def add_etherbone(self, name="etherbone", phy=None, phy_cd="eth", data_width=8,
        mac_address             = 0x10e2d5000000,
        ip_address              = "192.168.1.50",
        arp_entries             = 1,
        udp_port                = 1234,
        buffer_depth            = 16,
        with_ip_broadcast       = True,
        with_timing_constraints = True):
        # Imports
        from liteeth.core import LiteEthUDPIPCore
        from liteeth.frontend.etherbone import LiteEthEtherbone
        from liteeth.phy.model import LiteEthPHYModel

        # Core
        assert data_width in [8, 32]
        with_sys_datapath = (data_width == 32)
        self.check_if_exists(name + "_ethcore")
        ethcore = LiteEthUDPIPCore(
            phy         = phy,
            mac_address = mac_address,
            ip_address  = ip_address,
            clk_freq    = self.clk_freq,
            arp_entries = arp_entries,
            dw          = data_width,
            with_ip_broadcast = with_ip_broadcast,
            with_sys_datapath = with_sys_datapath,
        )
        if not with_sys_datapath:
            # Use PHY's eth_tx/eth_rx clock domains.
            ethcore = ClockDomainsRenamer({
                "eth_tx": phy_cd + "_tx",
                "eth_rx": phy_cd + "_rx",
                "sys":    phy_cd + "_rx"})(ethcore)
        self.add_module(name=f"ethcore_{name}", module=ethcore)

        etherbone_cd = "sys"
        if not with_sys_datapath:
            # Create Etherbone clock domain and run it from sys clock domain.
            etherbone_cd = name
            setattr(self, f"cd_{name}", ClockDomain(name))
            self.comb += getattr(self, f"cd_{name}").clk.eq(ClockSignal("sys"))
            self.comb += getattr(self, f"cd_{name}").rst.eq(ResetSignal("sys"))

        # Etherbone
        self.check_if_exists(name)
        etherbone = LiteEthEtherbone(ethcore.udp, udp_port, buffer_depth=buffer_depth, cd=etherbone_cd)
        self.add_module(name=name, module=etherbone)
        self.bus.add_master(name=name, master=etherbone.wishbone.bus)

        # Timing constraints
        if with_timing_constraints:
            eth_rx_clk = getattr(phy, "crg", phy).cd_eth_rx.clk
            eth_tx_clk = getattr(phy, "crg", phy).cd_eth_tx.clk
            if not isinstance(phy, LiteEthPHYModel) and not getattr(phy, "model", False):
                self.platform.add_period_constraint(eth_rx_clk, 1e9/phy.rx_clk_freq)
                if not eth_rx_clk is eth_tx_clk:
                    self.platform.add_period_constraint(eth_tx_clk, 1e9/phy.tx_clk_freq)
                    self.platform.add_false_path_constraints(self.crg.cd_sys.clk, eth_rx_clk, eth_tx_clk)
                else:
                    self.platform.add_false_path_constraints(self.crg.cd_sys.clk, eth_rx_clk)

    # Add SPI Flash --------------------------------------------------------------------------------
    def add_spi_flash(self, name="spiflash", mode="4x", clk_freq=None, module=None, phy=None, rate="1:1", software_debug=False, **kwargs):
        # Imports.
        from litespi import LiteSPI
        from litespi.phy.generic import LiteSPIPHY
        from litespi.opcodes import SpiNorFlashOpCodes

        # Checks/Parameters.
        assert mode in ["1x", "4x"]
        if clk_freq is None: clk_freq = self.sys_clk_freq

        # PHY.
        spiflash_phy = phy
        if spiflash_phy is None:
            self.check_if_exists(f"{name}_phy")
            spiflash_pads = self.platform.request(name if mode == "1x" else name + mode)
            spiflash_phy = LiteSPIPHY(spiflash_pads, module, device=self.platform.device, default_divisor=int(self.sys_clk_freq/clk_freq), rate=rate)
            self.add_module(name=f"{name}_phy", module=spiflash_phy)

        # Core.
        self.check_if_exists(f"{name}_mmap")
        spiflash_core = LiteSPI(spiflash_phy, mmap_endianness=self.cpu.endianness, **kwargs)
        self.add_module(name=f"{name}_core", module=spiflash_core)
        spiflash_region = SoCRegion(origin=self.mem_map.get(name, None), size=module.total_size)
        self.bus.add_slave(name=name, slave=spiflash_core.bus, region=spiflash_region)

        # Constants.
        self.add_constant(f"{name}_PHY_FREQUENCY",     clk_freq)
        self.add_constant(f"{name}_MODULE_NAME",       module.name.upper())
        self.add_constant(f"{name}_MODULE_TOTAL_SIZE", module.total_size)
        self.add_constant(f"{name}_MODULE_PAGE_SIZE",  module.page_size)
        if SpiNorFlashOpCodes.READ_1_1_4 in module.supported_opcodes:
            self.add_constant(f"{name}_MODULE_QUAD_CAPABLE")
        if SpiNorFlashOpCodes.READ_4_4_4 in module.supported_opcodes:
            self.add_constant(f"{name}_MODULE_QPI_CAPABLE")
        if software_debug:
            self.add_constant(f"{name}_DEBUG")

    # Add SPI SDCard -------------------------------------------------------------------------------
    def add_spi_sdcard(self, name="spisdcard", spi_clk_freq=400e3, with_tristate=False, software_debug=False):
        # Imports.
        from migen.fhdl.specials import Tristate
        from litex.soc.cores.spi import SPIMaster

        # Pads.
        spi_sdcard_pads = self.platform.request(name)
        if hasattr(spi_sdcard_pads, "rst"):
            self.comb += spi_sdcard_pads.rst.eq(0)

        # Tristate (Optional).
        if with_tristate:
            tristate = Signal()
            spi_sdcard_tristate_pads = spi_sdcard_pads
            spi_sdcard_pads          = Record([("clk", 1), ("cs_n", 1), ("mosi", 1), ("miso", 1)])
            self.specials += Tristate(spi_sdcard_tristate_pads.clk,  spi_sdcard_pads.clk,  ~tristate)
            self.specials += Tristate(spi_sdcard_tristate_pads.cs_n, spi_sdcard_pads.cs_n, ~tristate)
            self.specials += Tristate(spi_sdcard_tristate_pads.mosi, spi_sdcard_pads.mosi, ~tristate)
            self.comb += spi_sdcard_pads.miso.eq(spi_sdcard_tristate_pads.miso)

        # Core.
        self.check_if_exists(name)
        spisdcard = SPIMaster(
            pads         = spi_sdcard_pads,
            data_width   = 8,
            sys_clk_freq = self.sys_clk_freq,
            spi_clk_freq = spi_clk_freq,
        )
        spisdcard.add_clk_divider()
        self.add_module(name=name, module=spisdcard)

        # Debug.
        if software_debug:
            self.add_constant("SPISDCARD_DEBUG")

    # Add SDCard -----------------------------------------------------------------------------------
    def add_sdcard(self, name="sdcard", sdcard_name="sdcard", mode="read+write", use_emulator=False, software_debug=False):
        # Imports.
        from litesdcard.emulator import SDEmulator
        from litesdcard.phy import SDPHY
        from litesdcard.core import SDCore
        from litesdcard.frontend.dma import SDBlock2MemDMA, SDMem2BlockDMA

        # Checks.
        assert mode in ["read", "write", "read+write"]

        # Emulator / Pads.
        if use_emulator:
            sdemulator = SDEmulator(self.platform)
            self.submodules += sdemulator
            sdcard_pads = sdemulator.pads
        else:
            sdcard_pads = self.platform.request(sdcard_name)

        # Core.
        self.check_if_exists(f"{name}_phy")
        self.check_if_exists(f"{name}_core")
        sdcard_phy  = SDPHY(sdcard_pads, self.platform.device, self.clk_freq, cmd_timeout=10e-1, data_timeout=10e-1)
        sdcard_core = SDCore(sdcard_phy)
        self.add_module(name=f"{name}_phy",  module=sdcard_phy)
        self.add_module(name=f"{name}_core", module=sdcard_core)

        # Block2Mem DMA.
        if "read" in mode:
            self.check_if_exists(f"{name}_block2mem")
            bus = wishbone.Interface(data_width=self.bus.data_width, adr_width=self.bus.get_address_width(standard="wishbone"))
            sdcard_block2mem = SDBlock2MemDMA(bus=bus, endianness=self.cpu.endianness)
            self.add_module(name=f"{name}_block2mem", module=sdcard_block2mem)
            self.comb += sdcard_core.source.connect(sdcard_block2mem.sink)
            dma_bus = getattr(self, "dma_bus", self.bus)
            dma_bus.add_master(name=f"{name}_block2mem", master=bus)

        # Mem2Block DMA.
        if "write" in mode:
            self.check_if_exists(f"{name}_mem2block")
            bus = wishbone.Interface(data_width=self.bus.data_width, adr_width=self.bus.get_address_width(standard="wishbone"))
            sdcard_mem2block = SDMem2BlockDMA(bus=bus, endianness=self.cpu.endianness)
            self.add_module(name=f"{name}_mem2block", module=sdcard_mem2block)
            self.comb += sdcard_mem2block.source.connect(sdcard_core.sink)
            dma_bus = getattr(self, "dma_bus", self.bus)
            dma_bus.add_master(name=f"{name}_mem2block", master=bus)

        # Interrupts.
        self.check_if_exists(f"{name}_irq")
        sdcard_irq  = EventManager()
        self.add_module(name=f"{name}_irq", module=sdcard_irq)
        sdcard_irq.card_detect = EventSourcePulse(description="SDCard has been ejected/inserted.")
        if "read" in mode:
            sdcard_irq.block2mem_dma = EventSourcePulse(description="Block2Mem DMA terminated.")
        if "write" in mode:
            sdcard_irq.mem2block_dma = EventSourcePulse(description="Mem2Block DMA terminated.")
        sdcard_irq.cmd_done  = EventSourceLevel(description="Command completed.")
        sdcard_irq.finalize()
        if "read" in mode:
            self.comb += sdcard_irq.block2mem_dma.trigger.eq(sdcard_block2mem.irq)
        if "write" in mode:
            self.comb += sdcard_irq.mem2block_dma.trigger.eq(sdcard_mem2block.irq)
        self.comb += [
            sdcard_irq.card_detect.trigger.eq(sdcard_phy.card_detect_irq),
            sdcard_irq.cmd_done.trigger.eq(sdcard_core.cmd_event.fields.done)
        ]
        if self.irq.enabled:
            self.irq.add(f"{name}_irq", use_loc_if_exists=True)

        # Debug.
        if software_debug:
            self.add_constant(f"{name}_DEBUG")

    # Add SATA -------------------------------------------------------------------------------------
    def add_sata(self, name="sata", phy=None, mode="read+write", with_identify=True):
        # Imports.
        from litesata.core import LiteSATACore
        from litesata.frontend.arbitration import LiteSATACrossbar
        from litesata.frontend.identify import LiteSATAIdentify, LiteSATAIdentifyCSR
        from litesata.frontend.dma import LiteSATASector2MemDMA, LiteSATAMem2SectorDMA

        # Checks.
        assert mode in ["read", "write", "read+write"]
        sata_clk_freqs = {
            "gen1":  75e6,
            "gen2": 150e6,
            "gen3": 300e6,
        }
        sata_clk_freq = sata_clk_freqs[phy.gen]
        assert self.clk_freq >= sata_clk_freq/2 # FIXME: /2 for 16-bit data-width, add support for 32-bit.

        # Core.
        self.check_if_exists(f"{name}_core")
        sata_core = LiteSATACore(phy)
        self.add_module(name=f"{name}_core", module=sata_core)

        # Crossbar.
        self.check_if_exists(f"{name}_crossbar")
        sata_crossbar = LiteSATACrossbar(sata_core)
        self.add_module(name=f"{name}_crossbar", module=sata_crossbar)

        # Identify.
        if with_identify:
            self.check_if_exists(f"{name}_identify")
            _sata_identify = LiteSATAIdentify(sata_crossbar.get_port())
            sata_identify  = LiteSATAIdentifyCSR(_sata_identify)
            self.add_module(name=f"{name}_identify", module=sata_identify)

        # Sector2Mem DMA.
        if "read" in mode:
            self.check_if_exists(f"{name}_sector2mem")
            bus = wishbone.Interface(data_width=self.bus.data_width, adr_width=self.bus.get_address_width(standard="wishbone"))
            sata_sector2mem = LiteSATASector2MemDMA(
               port       = sata_crossbar.get_port(),
               bus        = bus,
               endianness = self.cpu.endianness)
            self.add_module(name=f"{name}_sector2mem", module=sata_sector2mem)
            dma_bus = getattr(self, "dma_bus", self.bus)
            dma_bus.add_master(name=f"{name}_sector2mem", master=bus)

        # Mem2Sector DMA.
        if "write" in mode:
            self.check_if_exists(f"{name}_mem2sector")
            bus = wishbone.Interface(data_width=self.bus.data_width, adr_width=self.bus.get_address_width(standard="wishbone"))
            sata_mem2sector = LiteSATAMem2SectorDMA(
               bus        = bus,
               port       = sata_crossbar.get_port(),
               endianness = self.cpu.endianness)
            self.add_module(name=f"{name}_mem2sector", module=sata_mem2sector)
            dma_bus = getattr(self, "dma_bus", self.bus)
            dma_bus.add_master(name=f"{name}_mem2sector", master=bus)

        # Interrupts.
        self.check_if_exists(f"{name}_irq")
        sata_irq = EventManager()
        self.add_module(name=f"{name}_irq", module=sata_irq)
        if "read" in mode:
            sata_irq.sector2mem_dma = EventSourcePulse(description="Sector2Mem DMA terminated.")
        if "write" in mode:
            sata_irq.mem2sector_dma = EventSourcePulse(description="Mem2Sector DMA terminated.")
        sata_irq.finalize()
        if "read" in mode:
            self.comb += sata_irq.sector2mem_dma.trigger.eq(sata_sector2mem.irq)
        if "write" in mode:
            self.comb += sata_irq.mem2sector_dma.trigger.eq(sata_mem2sector.irq)
        if self.irq.enabled:
            self.irq.add(f"{name}_irq", use_loc_if_exists=True)

        # Timing constraints.
        self.platform.add_period_constraint(phy.crg.cd_sata_tx.clk, 1e9/sata_clk_freq)
        self.platform.add_period_constraint(phy.crg.cd_sata_rx.clk, 1e9/sata_clk_freq)
        self.platform.add_false_path_constraints(
            self.crg.cd_sys.clk,
            phy.crg.cd_sata_tx.clk,
            phy.crg.cd_sata_rx.clk,
        )

    # Add PCIe -------------------------------------------------------------------------------------
    def add_pcie(self, name="pcie", phy=None, ndmas=0, max_pending_requests=8, address_width=32, data_width=None,
        with_dma_buffering    = True, dma_buffering_depth=1024,
        with_dma_loopback     = True,
        with_dma_synchronizer = False,
        with_dma_monitor      = False,
        with_dma_status       = False,
        with_msi              = True, msi_type="msi", msi_width=32,
        with_ptm              = False,
):
        # Imports
        from litepcie.phy.uspciephy import USPCIEPHY
        from litepcie.phy.usppciephy import USPPCIEPHY
        from litepcie.core import LitePCIeEndpoint, LitePCIeMSI, LitePCIeMSIMultiVector, LitePCIeMSIX
        from litepcie.frontend.dma import LitePCIeDMA
        from litepcie.frontend.wishbone import LitePCIeWishboneMaster

        # Checks.
        assert self.csr.data_width == 32

        # Endpoint.
        self.check_if_exists(f"{name}_endpoint")
        endpoint = LitePCIeEndpoint(phy,
            max_pending_requests = max_pending_requests,
            endianness           = phy.endianness,
            address_width        = address_width,
            with_ptm             = with_ptm,
        )
        self.add_module(name=f"{name}_endpoint", module=endpoint)

        # MMAP.
        self.check_if_exists(f"{name}_mmap")
        mmap = LitePCIeWishboneMaster(self.pcie_endpoint, base_address=self.mem_map["csr"])
        self.add_module(name=f"{name}_mmap", module=mmap)
        self.bus.add_master(name=f"{name}_mmap", master=mmap.wishbone)

        # MSI.
        if with_msi:
            assert msi_type in ["msi", "msi-multi-vector", "msi-x"]
            self.check_if_exists(f"{name}_msi")
            if msi_type == "msi":
                msi = LitePCIeMSI(width=msi_width)
            if msi_type == "msi-multi-vector":
                msi = LitePCIeMSIMultiVector(width=msi_width)
            if msi_type == "msi-x":
                msi = LitePCIeMSIX(endpoint=self.pcie_endpoint, width=msi_width)
            self.add_module(name=f"{name}_msi", module=msi)
            if msi_type in ["msi", "msi-multi-vector"]:
                self.comb += msi.source.connect(phy.msi)
            self.msis = {}

        # DMAs.
        for i in range(ndmas):
            assert with_msi
            self.check_if_exists(f"{name}_dma{i}")
            dma = LitePCIeDMA(phy, endpoint,
                with_buffering    = with_dma_buffering, buffering_depth=dma_buffering_depth,
                with_loopback     = with_dma_loopback,
                with_synchronizer = with_dma_synchronizer,
                with_monitor      = with_dma_monitor,
                with_status       = with_dma_status,
                address_width     = address_width,
                data_width        = data_width,
            )
            self.add_module(name=f"{name}_dma{i}", module=dma)
            self.msis[f"{name.upper()}_DMA{i}_WRITER"] = dma.writer.irq
            self.msis[f"{name.upper()}_DMA{i}_READER"] = dma.reader.irq
        self.add_constant("DMA_CHANNELS",   ndmas)
        self.add_constant("DMA_ADDR_WIDTH", address_width)

        # Map/Connect IRQs.
        if with_msi:
            for i, (k, v) in enumerate(sorted(self.msis.items())):
                self.comb += msi.irqs[i].eq(v)
                self.add_constant(k + "_INTERRUPT", i)

        # Timing constraints.
        self.platform.add_false_path_constraints(self.crg.cd_sys.clk, phy.cd_pcie.clk)

    # Add Video ColorBars Pattern ------------------------------------------------------------------
    def add_video_colorbars(self, name="video_colorbars", phy=None, timings="800x600@60Hz", clock_domain="sys"):
        # Imports.
        from litex.soc.cores.video import VideoTimingGenerator, ColorBarsPattern

        # Video Timing Generator.
        self.check_if_exists(f"{name}_vtg")
        vtg = VideoTimingGenerator(default_video_timings=timings if isinstance(timings, str) else timings[1])
        vtg = ClockDomainsRenamer(clock_domain)(vtg)
        self.add_module(name=f"{name}_vtg", module=vtg)

        # ColorsBars Pattern.
        self.check_if_exists(name)
        colorbars = ClockDomainsRenamer(clock_domain)(ColorBarsPattern())
        self.add_module(name=name, module=colorbars)

        # Connect Video Timing Generator to ColorsBars Pattern.
        self.comb += [
            vtg.source.connect(colorbars.vtg_sink),
            colorbars.source.connect(phy if isinstance(phy, stream.Endpoint) else phy.sink)
        ]

    # Add Video Terminal ---------------------------------------------------------------------------
    def add_video_terminal(self, name="video_terminal", phy=None, timings="800x600@60Hz", clock_domain="sys"):
        # Imports.
        from litex.soc.cores.video import VideoTimingGenerator, VideoTerminal

        # Video Timing Generator.
        self.check_if_exists(f"{name}_vtg")
        vtg = VideoTimingGenerator(default_video_timings=timings if isinstance(timings, str) else timings[1])
        vtg = ClockDomainsRenamer(clock_domain)(vtg)
        self.add_module(name=f"{name}_vtg", module=vtg)

        # Video Terminal.
        timings = timings if isinstance(timings, str) else timings[0]
        vt = VideoTerminal(
            hres = int(timings.split("@")[0].split("x")[0]),
            vres = int(timings.split("@")[0].split("x")[1]),
        )
        vt = ClockDomainsRenamer(clock_domain)(vt)
        self.add_module(name=name, module=vt)

        # Connect Video Timing Generator to Video Terminal.
        self.comb += vtg.source.connect(vt.vtg_sink)

        # Connect UART to Video Terminal.
        uart_cdc = stream.ClockDomainCrossing([("data", 8)], cd_from="sys", cd_to=clock_domain)
        self.add_module(name=f"{name}_uart_cdc", module=uart_cdc)
        self.comb += [
            uart_cdc.sink.valid.eq(self.uart.tx_fifo.source.valid & self.uart.tx_fifo.source.ready),
            uart_cdc.sink.data.eq(self.uart.tx_fifo.source.data),
            uart_cdc.source.connect(vt.uart_sink),
        ]

        # Connect Video Terminal to Video PHY.
        self.comb += vt.source.connect(phy if isinstance(phy, stream.Endpoint) else phy.sink)

    # Add Video Framebuffer ------------------------------------------------------------------------
    def add_video_framebuffer(self, name="video_framebuffer", phy=None, timings="800x600@60Hz", clock_domain="sys", format="rgb888"):
        # Imports.
        from litex.soc.cores.video import VideoTimingGenerator, VideoFrameBuffer

        # Video Timing Generator.
        vtg = VideoTimingGenerator(default_video_timings=timings if isinstance(timings, str) else timings[1])
        vtg = ClockDomainsRenamer(clock_domain)(vtg)
        self.add_module(name=f"{name}_vtg", module=vtg)

        # Video FrameBuffer.
        timings = timings if isinstance(timings, str) else timings[0]
        base = self.mem_map.get(name, None)
        if base is None:
            self.bus.add_region(name, SoCRegion(
                origin = 0x40c00000,
                size   = 0x800000,
                linker = True)
            )
            base = self.bus.regions[name].origin
        hres = int(timings.split("@")[0].split("x")[0])
        vres = int(timings.split("@")[0].split("x")[1])
        vfb = VideoFrameBuffer(self.sdram.crossbar.get_port(),
            hres   = hres,
            vres   = vres,
            base   = base,
            format = format,
            clock_domain          = clock_domain,
            clock_faster_than_sys = vtg.video_timings["pix_clk"] >= self.sys_clk_freq,
        )
        self.add_module(name=name, module=vfb)

        # Connect Video Timing Generator to Video FrameBuffer.
        self.comb += vtg.source.connect(vfb.vtg_sink)

        # Connect Video FrameBuffer to Video PHY.
        self.comb += vfb.source.connect(phy if isinstance(phy, stream.Endpoint) else phy.sink)

        # Constants.
        self.add_constant("VIDEO_FRAMEBUFFER_BASE", base)
        self.add_constant("VIDEO_FRAMEBUFFER_HRES", hres)
        self.add_constant("VIDEO_FRAMEBUFFER_VRES", vres)
        self.add_constant("VIDEO_FRAMEBUFFER_DEPTH", vfb.depth)

# LiteXSoCArgumentParser ---------------------------------------------------------------------------

from litex.build.parser import LiteXArgumentParser

class LiteXSoCArgumentParser(LiteXArgumentParser): pass # FIXME: Add compat and remove.<|MERGE_RESOLUTION|>--- conflicted
+++ resolved
@@ -1129,31 +1129,6 @@
                     raise NotImplementedError
                 self.logger.info("CPU {} {} DMA Bus.".format(
                     colorer(name, color="underline"),
-<<<<<<< HEAD
-                    colorer("adding", color="cyan")))
-
-                # self.dma_bus = SoCBusHandler(
-                #     name             = "SoCDMABusHandler",
-                #     standard         = "wishbone",
-                #     data_width       = self.bus.data_width,
-                #     address_width    = self.bus.get_address_width(standard="wishbone"),
-                #     bursting         = self.bus.bursting
-                # )
-                # dma_bus = wishbone.Interface(data_width=self.bus.data_width)
-                # self.dma_bus.add_slave(name="dma", slave=dma_bus, region=SoCRegion(origin=0x00000000, size=0x100000000)) # FIXME: covers lower 4GB only
-                # self.submodules += wishbone.Converter(dma_bus, self.cpu.dma_bus)
-
-                self.dma_bus = SoCBusHandler(
-                    name             = "SoCDMABusHandler",
-                    standard         = "axi",
-                    data_width       = self.bus.data_width,
-                    address_width    = self.bus.get_address_width(standard="axi"),
-                    bursting         = self.bus.bursting
-                )
-                dma_bus = axi.AXIInterface(data_width=self.bus.data_width, address_width=32, id_width=4)
-                self.dma_bus.add_slave(name="dma", slave=dma_bus, region=SoCRegion(origin=0x00000000, size=0x100000000)) # FIXME: covers lower 4GB only
-                self.submodules += axi.AXIConverter(dma_bus, self.cpu.dma_bus)
-=======
                     colorer("adding", color="cyan"))
                 )
                 self.dma_bus = SoCBusHandler(
@@ -1164,7 +1139,6 @@
                     bursting         = self.cpu.dma_bus.bursting
                 )
                 self.dma_bus.add_slave(name="dma", slave=self.cpu.dma_bus, region=SoCRegion(origin=0x00000000, size=0x100000000)) # FIXME: covers lower 4GB only
->>>>>>> 99cb46fd
 
             # Connect SoCController's reset to CPU reset.
             if hasattr(self, "ctrl"):
